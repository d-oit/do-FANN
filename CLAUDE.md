--- conflicted
+++ resolved
@@ -1,53 +1,98 @@
-# Claude Code Configuration - SPARC Development Environment (Batchtools Optimized)
-
-## Project Overview
-This project uses the SPARC (Specification, Pseudocode, Architecture, Refinement, Completion) methodology for systematic Test-Driven Development with AI assistance through Claude-Flow orchestration.
-
-**🚀 Batchtools Optimization Enabled**: This configuration includes optimized prompts and parallel processing capabilities for improved performance and efficiency.
-
-## SPARC Development Commands
-
-### Core SPARC Commands
-- `npx claude-flow sparc modes`: List all available SPARC development modes
-- `npx claude-flow sparc run <mode> "<task>"`: Execute specific SPARC mode for a task
-- `npx claude-flow sparc tdd "<feature>"`: Run complete TDD workflow using SPARC methodology
-- `npx claude-flow sparc info <mode>`: Get detailed information about a specific mode
-
-### Batchtools Commands (Optimized)
-- `npx claude-flow sparc batch <modes> "<task>"`: Execute multiple SPARC modes in parallel
-- `npx claude-flow sparc pipeline "<task>"`: Execute full SPARC pipeline with parallel processing
-- `npx claude-flow sparc concurrent <mode> "<tasks-file>"`: Process multiple tasks concurrently
-
-### Standard Build Commands
-- `npm run build`: Build the project
-- `npm run test`: Run the test suite
-- `npm run lint`: Run linter and format checks
-- `npm run typecheck`: Run TypeScript type checking
-
-## SPARC Methodology Workflow (Batchtools Enhanced)
-
-### 1. Specification Phase (Parallel Analysis)
+# Claude Code Configuration for ruv-swarm
+
+## 🎯 IMPORTANT: Separation of Responsibilities
+
+### Claude Code Handles:
+- ✅ **ALL file operations** (Read, Write, Edit, MultiEdit)
+- ✅ **ALL code generation** and development tasks
+- ✅ **ALL bash commands** and system operations
+- ✅ **ALL actual implementation** work
+- ✅ **Project navigation** and code analysis
+
+### ruv-swarm MCP Tools Handle:
+- 🧠 **Coordination only** - Orchestrating Claude Code's actions
+- 💾 **Memory management** - Persistent state across sessions
+- 🤖 **Neural features** - Cognitive patterns and learning
+- 📊 **Performance tracking** - Monitoring and metrics
+- 🐝 **Swarm orchestration** - Multi-agent coordination
+
+### ⚠️ Key Principle:
+**MCP tools DO NOT create content or write code.** They coordinate and enhance Claude Code's native capabilities. Think of them as an orchestration layer that helps Claude Code work more efficiently.
+
+## 🚀 CRITICAL: Parallel Execution & Batch Operations
+
+### 🚨 MANDATORY RULE #1: BATCH EVERYTHING
+
+**When using swarms, you MUST use BatchTool for ALL operations:**
+
+1. **NEVER** send multiple messages for related operations
+2. **ALWAYS** combine multiple tool calls in ONE message
+3. **PARALLEL** execution is MANDATORY, not optional
+
+### ⚡ THE GOLDEN RULE OF SWARMS
+
+```
+If you need to do X operations, they should be in 1 message, not X messages
+```
+
+### 📦 BATCH TOOL EXAMPLES
+
+**✅ CORRECT - Everything in ONE Message:**
+```javascript
+[Single Message with BatchTool]:
+  mcp__ruv-swarm__swarm_init { topology: "mesh", maxAgents: 6 }
+  mcp__ruv-swarm__agent_spawn { type: "researcher" }
+  mcp__ruv-swarm__agent_spawn { type: "coder" }
+  mcp__ruv-swarm__agent_spawn { type: "analyst" }
+  mcp__ruv-swarm__agent_spawn { type: "tester" }
+  mcp__ruv-swarm__agent_spawn { type: "coordinator" }
+  TodoWrite { todos: [todo1, todo2, todo3, todo4, todo5] }
+  Bash "mkdir -p app/{src,tests,docs}"
+  Write "app/package.json" 
+  Write "app/README.md"
+  Write "app/src/index.js"
+```
+
+**❌ WRONG - Multiple Messages (NEVER DO THIS):**
+```javascript
+Message 1: mcp__ruv-swarm__swarm_init
+Message 2: mcp__ruv-swarm__agent_spawn 
+Message 3: mcp__ruv-swarm__agent_spawn
+Message 4: TodoWrite (one todo)
+Message 5: Bash "mkdir src"
+Message 6: Write "package.json"
+// This is 6x slower and breaks parallel coordination!
+```
+
+### 🎯 BATCH OPERATIONS BY TYPE
+
+**File Operations (Single Message):**
+- Read 10 files? → One message with 10 Read calls
+- Write 5 files? → One message with 5 Write calls
+- Edit 1 file many times? → One MultiEdit call
+
+**Swarm Operations (Single Message):**
+- Need 8 agents? → One message with swarm_init + 8 agent_spawn calls
+- Multiple memories? → One message with all memory_usage calls
+- Task + monitoring? → One message with task_orchestrate + swarm_monitor
+
+**Command Operations (Single Message):**
+- Multiple directories? → One message with all mkdir commands
+- Install + test + lint? → One message with all npm commands
+- Git operations? → One message with all git commands
+
+## 🚀 Quick Setup (Stdio MCP - Recommended)
+
+### 1. Add MCP Server (Stdio - No Port Needed)
 ```bash
-<<<<<<< HEAD
-# Create detailed specifications with concurrent requirements analysis
-npx claude-flow sparc run spec-pseudocode "Define user authentication requirements" --parallel
-=======
 # Add ruv-swarm MCP server to Claude Code using stdio
 # SECURITY: Always use version pinning to prevent supply chain attacks
 claude mcp add ruv-swarm npx ruv-swarm@1.0.17 mcp start
 
 # For local development, use local executable:
 # claude mcp add ruv-swarm ./ruv-swarm-local mcp start
->>>>>>> b5b0cb57
-```
-**Batchtools Optimization**: Simultaneously analyze multiple requirement sources, validate constraints in parallel, and generate comprehensive specifications.
-
-<<<<<<< HEAD
-### 2. Pseudocode Phase (Concurrent Logic Design)
-```bash
-# Develop algorithmic logic with parallel pattern analysis
-npx claude-flow sparc run spec-pseudocode "Create authentication flow pseudocode" --batch-optimize
-=======
+```
+
 ### 2. Use MCP Tools for Coordination in Claude Code
 Once configured, ruv-swarm MCP tools enhance Claude Code's coordination:
 
@@ -264,16 +309,10 @@
 
 # SECURITY NOTE: Version @1.0.17 prevents supply chain attacks
 # All hooks execute locally with validated inputs
->>>>>>> b5b0cb57
-```
-**Batchtools Optimization**: Process multiple algorithm patterns concurrently, validate logic flows in parallel, and optimize data structures simultaneously.
-
-### 3. Architecture Phase (Parallel Component Design)
+```
+
+**2️⃣ DURING Work (After EVERY Major Step):**
 ```bash
-<<<<<<< HEAD
-# Design system architecture with concurrent component analysis
-npx claude-flow sparc run architect "Design authentication service architecture" --parallel
-=======
 # Store progress in memory after each file operation (secure version)
 npx ruv-swarm@1.0.17 hook post-edit --file "[filepath]" --memory-key "swarm/[agent]/[step]"
 
@@ -284,93 +323,18 @@
 npx ruv-swarm@1.0.17 hook pre-search --query "[what to check]" --cache-results true
 
 # SECURITY NOTE: All operations use version-pinned execution
->>>>>>> b5b0cb57
-```
-**Batchtools Optimization**: Generate multiple architectural alternatives simultaneously, validate integration points in parallel, and create comprehensive documentation concurrently.
-
-### 4. Refinement Phase (Parallel TDD Implementation)
+```
+
+**3️⃣ AFTER Completing Work:**
 ```bash
-<<<<<<< HEAD
-# Execute Test-Driven Development with parallel test generation
-npx claude-flow sparc tdd "implement user authentication system" --batch-tdd
-=======
 # Save all results and learnings with secure execution
 npx ruv-swarm@1.0.17 hook post-task --task-id "[task]" --analyze-performance true
 npx ruv-swarm@1.0.17 hook session-end --export-metrics true --generate-summary true
 
 # SECURITY NOTE: Version pinning ensures consistent, secure execution
 # All data is validated and stored locally
->>>>>>> b5b0cb57
-```
-**Batchtools Optimization**: Generate multiple test scenarios simultaneously, implement and validate code in parallel, and optimize performance concurrently.
-
-<<<<<<< HEAD
-### 5. Completion Phase (Concurrent Integration)
-```bash
-# Integration with parallel validation and documentation
-npx claude-flow sparc run integration "integrate authentication with user management" --parallel
-```
-**Batchtools Optimization**: Run integration tests in parallel, generate documentation concurrently, and validate requirements simultaneously.
-
-## Batchtools Integration Features
-
-### Parallel Processing Capabilities
-- **Concurrent File Operations**: Read, analyze, and modify multiple files simultaneously
-- **Parallel Code Analysis**: Analyze dependencies, patterns, and architecture concurrently
-- **Batch Test Generation**: Create comprehensive test suites in parallel
-- **Concurrent Documentation**: Generate multiple documentation formats simultaneously
-
-### Performance Optimizations
-- **Smart Batching**: Group related operations for optimal performance
-- **Pipeline Processing**: Chain dependent operations with parallel stages
-- **Resource Management**: Efficient utilization of system resources
-- **Error Resilience**: Robust error handling with parallel recovery
-
-## Performance Benchmarks
-
-### Batchtools Performance Improvements
-- **File Operations**: Up to 300% faster with parallel processing
-- **Code Analysis**: 250% improvement with concurrent pattern recognition
-- **Test Generation**: 400% faster with parallel test creation
-- **Documentation**: 200% improvement with concurrent content generation
-- **Memory Operations**: 180% faster with batched read/write operations
-
-## Code Style and Best Practices (Batchtools Enhanced)
-
-### SPARC Development Principles with Batchtools
-- **Modular Design**: Keep files under 500 lines, optimize with parallel analysis
-- **Environment Safety**: Never hardcode secrets, validate with concurrent checks
-- **Test-First**: Always write tests before implementation using parallel generation
-- **Clean Architecture**: Separate concerns with concurrent validation
-- **Parallel Documentation**: Maintain clear, up-to-date documentation with concurrent updates
-
-### Batchtools Best Practices
-- **Parallel Operations**: Use batchtools for independent tasks
-- **Concurrent Validation**: Validate multiple aspects simultaneously
-- **Batch Processing**: Group similar operations for efficiency
-- **Pipeline Optimization**: Chain operations with parallel stages
-- **Resource Management**: Monitor and optimize resource usage
-
-## Important Notes (Enhanced)
-
-- Always run tests before committing with parallel execution (`npm run test --parallel`)
-- Use SPARC memory system with concurrent operations to maintain context across sessions
-- Follow the Red-Green-Refactor cycle with parallel test generation during TDD phases
-- Document architectural decisions with concurrent validation in memory
-- Regular security reviews with parallel analysis for authentication or data handling code
-- Claude Code slash commands provide quick access to batchtools-optimized SPARC modes
-- Monitor system resources during parallel operations for optimal performance
-
-For more information about SPARC methodology and batchtools optimization, see: 
-- SPARC Guide: https://github.com/ruvnet/claude-code-flow/docs/sparc.md
-- Batchtools Documentation: https://github.com/ruvnet/claude-code-flow/docs/batchtools.md
-
-# important-instruction-reminders
-Do what has been asked; nothing more, nothing less.
-NEVER create files unless they're absolutely necessary for achieving your goal.
-ALWAYS prefer editing an existing file to creating a new one.
-NEVER proactively create documentation files (*.md) or README files. Only create documentation files if explicitly requested by the User.
-=======
+```
+
 ### 🎯 AGENT PROMPT TEMPLATE
 
 When spawning agents, ALWAYS include these coordination instructions:
@@ -611,5 +575,4 @@
 
 ---
 
-Remember: **ruv-swarm coordinates, Claude Code creates!** Start with `mcp__ruv-swarm__swarm_init` to enhance your development workflow.
->>>>>>> b5b0cb57
+Remember: **ruv-swarm coordinates, Claude Code creates!** Start with `mcp__ruv-swarm__swarm_init` to enhance your development workflow.